--- conflicted
+++ resolved
@@ -1982,18 +1982,7 @@
 
     }
     // TODO: for constructors, do new(T, ...) instead of heap((T){...})
-<<<<<<< HEAD
     case HeapAllocate: return heap_strf("heap(%r)", compile(env, Match(ast, HeapAllocate)->value));
-    case StackReference: {
-        ast_t *subject = Match(ast, StackReference)->value;
-        if (can_be_mutated(env, subject))
-            return CORD_all("(&", compile_lvalue(env, subject), ")");
-        else
-            code_err(subject, "This subject can't be mutated!");
-    }
-=======
-    case HeapAllocate: return CORD_asprintf("heap(%r)", compile(env, Match(ast, HeapAllocate)->value));
->>>>>>> ce2aebe9
     case Optional: {
         ast_t *value = Match(ast, Optional)->value;
         CORD value_code = compile(env, value);
@@ -2360,13 +2349,8 @@
             env_t *scope = item_type->tag == EnumType ? with_enum_scope(env, item_type) : fresh_scope(env);
             static int64_t comp_num = 1;
             const char *comprehension_name = heap_strf("arr$%ld", comp_num++);
-<<<<<<< HEAD
             ast_t *comprehension_var = FakeAST(InlineCCode, .code=Text$format("&%s", comprehension_name),
-                                               .type=Type(PointerType, .pointed=array_type, .is_stack=true));
-=======
-            ast_t *comprehension_var = FakeAST(InlineCCode, .code=CORD_all("&", comprehension_name),
                                                .type=Type(PointerType, .pointed=array_type, .is_view=true));
->>>>>>> ce2aebe9
             Closure_t comp_action = {.fn=add_to_array_comprehension, .userdata=comprehension_var};
             scope->comprehension_action = &comp_action;
             CORD code = CORD_all("({ Array_t ", comprehension_name, " = {};");
@@ -2444,13 +2428,8 @@
             static int64_t comp_num = 1;
             env_t *scope = fresh_scope(env);
             const char *comprehension_name = heap_strf("table$%ld", comp_num++);
-<<<<<<< HEAD
             ast_t *comprehension_var = FakeAST(InlineCCode, .code=Text$format("&%s", comprehension_name),
-                                               .type=Type(PointerType, .pointed=table_type, .is_stack=true));
-=======
-            ast_t *comprehension_var = FakeAST(InlineCCode, .code=CORD_all("&", comprehension_name),
                                                .type=Type(PointerType, .pointed=table_type, .is_view=true));
->>>>>>> ce2aebe9
 
             CORD code = CORD_all("({ Table_t ", comprehension_name, " = {");
             if (table->fallback)
@@ -2503,13 +2482,8 @@
             static int64_t comp_num = 1;
             env_t *scope = item_type->tag == EnumType ? with_enum_scope(env, item_type) : fresh_scope(env);
             const char *comprehension_name = heap_strf("set$%ld", comp_num++);
-<<<<<<< HEAD
             ast_t *comprehension_var = FakeAST(InlineCCode, .code=Text$format("&%s", comprehension_name),
-                                               .type=Type(PointerType, .pointed=set_type, .is_stack=true));
-=======
-            ast_t *comprehension_var = FakeAST(InlineCCode, .code=CORD_all("&", comprehension_name),
                                                .type=Type(PointerType, .pointed=set_type, .is_view=true));
->>>>>>> ce2aebe9
             CORD code = CORD_all("({ Table_t ", comprehension_name, " = {};");
             Closure_t comp_action = {.fn=add_to_set_comprehension, .userdata=comprehension_var};
             scope->comprehension_action = &comp_action;
@@ -3515,13 +3489,8 @@
     }
     case PointerType: {
         auto ptr = Match(t, PointerType);
-<<<<<<< HEAD
-        CORD sigil = ptr->is_stack ? "&" : "@";
+        CORD sigil = ptr->is_view ? "&" : "@";
         return heap_strf("Pointer$info(%r, %r)",
-=======
-        CORD sigil = ptr->is_view ? "&" : "@";
-        return CORD_asprintf("Pointer$info(%r, %r)",
->>>>>>> ce2aebe9
                              CORD_quoted(sigil),
                              compile_type_info(env, ptr->pointed));
     }
