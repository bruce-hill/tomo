# Version History

## v0.4
- Tomo libraries are now installed to `$TOMO_PATH/lib/tomo_vX.Y/module_vZ.W`
  instead of `$TOMO_PATH/share/tomo_vX.Y/installed/module_vZ.W`
- Core libraries are no longer shipped with the compiler, they have moved to
  separate repositories.
- Library installation has been cleaned up a bit.
<<<<<<< HEAD
- List indexing now gives an optional value
=======
- Added a `--format` flag to the `tomo` binary that autoformats your code
  (currently unstable, do not rely on it just yet).
- Fixed bugs:
  - `Int.parse()` had a memory bug.
>>>>>>> 73246764

## v0.3

- Added a versioning system based on `CHANGES.md` files and `modules.ini`
  configuration for module aliases.
- When attempting to run a program with a module that is not installed, Tomo
  can prompt the user to automatically install it.
- Programs can use `--version` as a CLI flag to print a Tomo program's version
  number and exit.
- Significant improvements to type inference to allow more expressions to be
  compiled into known types in a less verbose manner. For example:
  ```tomo
  enum NumberOrText(Number(n:Num), SomeText(text:Text))
  func needs_number_or_text(n:NumberOrText)
      >> n
  func main()
      needs_number_or_text(123)
      needs_number_or_text(123.5)
      needs_number_or_text("Hello")
  ```
- Added `tomo --prefix` to print the Tomo install prefix.
- Sets now support infix operations for `and`, `or`, `xor`, and `-`.
- Added new `json` module for JSON parsing and encoding.
- Added `Path.sibling()`.
- Added `Path.has_extension()`.
- Added `Table.with_fallback()`.
- Added `Int*.get_bit()` and `Byte.get_bit()`.
- Added `Byte.parse()` to parse bytes from text.
- Added optional `remainder` parameter to `parse()` methods, which (if
  non-none) receives the remaining text after the match. If `none`, the match
  will fail unless it consumes the whole text.
- Added optional `remainder` parameter to `Text.starts_with()` and
  `Text.ends_with()` to allow you to get the rest of the text without two
  function calls.
- Improved space efficiency of Text that contains non-ASCII codepoints.
- Doctests now use equality checking instead of converting to text.
- Fixed the following bugs:
  - Negative integers weren't converting to text properly.
  - Mutation of a collection during iteration was violating value semantics.
  - `extend` statements weren't properly checking that the type name was valid.
  - Lazy recompilation wasn't happening when `use ./foo.c` was used for local
    C/assembly files or their `#include`s.
  - Memory offsets for enums with different member alignments were miscalculated.
  - Optional types with trailing padding were not correctly being detected as `none`
  - Tomo identifiers that happened to coincide with C keywords were not allowed.
  - Compatibility issues caused compilation failure on some platforms.

## v0.2

- Improved compatibility on different platforms.
- Switched to use a per-file unique ID suffix instead of renaming symbols after
  compilation with `objcopy`.
- Installation process now sets user permissions as needed, which fixes an
  issue where a user not in the sudoers file couldn't install even to a local
  directory.
- Fixed some bugs with Table and Text hashing.
- Various other bugfixes and internal optimizations.

## v0.1

First version to get a version number.<|MERGE_RESOLUTION|>--- conflicted
+++ resolved
@@ -6,14 +6,11 @@
 - Core libraries are no longer shipped with the compiler, they have moved to
   separate repositories.
 - Library installation has been cleaned up a bit.
-<<<<<<< HEAD
 - List indexing now gives an optional value
-=======
 - Added a `--format` flag to the `tomo` binary that autoformats your code
   (currently unstable, do not rely on it just yet).
 - Fixed bugs:
   - `Int.parse()` had a memory bug.
->>>>>>> 73246764
 
 ## v0.3
 
