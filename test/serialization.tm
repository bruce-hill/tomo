--- conflicted
+++ resolved
@@ -75,13 +75,8 @@
         >> deserialize(bytes -> Text?) == obj
         = yes
 
-<<<<<<< HEAD
     do
-        >> obj := {10, 20, 30}
-=======
-    do:
         >> obj := |10, 20, 30|
->>>>>>> 52e50e58
         >> bytes := obj.serialized()
         >> deserialize(bytes -> |Int|) == obj
         = yes
