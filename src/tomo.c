--- conflicted
+++ resolved
@@ -175,34 +175,6 @@
         print_err("This is not an installed tomo program: ", argv[2]);
     }
 
-<<<<<<< HEAD
-    Text_t usage = Text("\x1b[33;4;1mUsage:\x1b[m\n"
-                        "\x1b[1mRun a program:\x1b[m         tomo file.tm [-- args...]\n"
-                        "\x1b[1mTranspile files:\x1b[m       tomo -t file.tm...\n"
-                        "\x1b[1mCompile object files:\x1b[m  tomo -c file.tm...\n"
-                        "\x1b[1mCompile executables:\x1b[m   tomo -e file.tm...\n"
-                        "\x1b[1mBuild libraries:\x1b[m       tomo -L lib...\n"
-                        "\x1b[1mUninstall libraries:\x1b[m   tomo -u lib...\n"
-                        "\x1b[1mOther flags:\x1b[m\n"
-                        "  --verbose|-v: verbose output\n"
-                        "  --prefix: print the Tomo prefix directory\n"
-                        "  --quiet|-q: quiet output\n"
-                        "  --parse|-p: show parse tree\n"
-                        "  --transpile|-t: transpile C code without compiling\n"
-                        "  --show-codegen|-c <pager>: show generated code\n"
-                        "  --compile-obj|-c: compile C code for object file\n"
-                        "  --compile-exe|-e: compile to standalone executable without running\n"
-                        "  --format: print formatted code\n"
-                        "  --format-inplace: format the code in a file (in place)\n"
-                        "  --library|-L: build a folder as a library\n"
-                        "  --install|-I: install the executable or library\n"
-                        "  --uninstall|-u: uninstall an executable or library\n"
-                        "  --optimization|-O <level>: set optimization level\n"
-                        "  --force-rebuild|-f: force rebuilding\n"
-                        "  --source-mapping|-m <yes|no>: toggle source mapping in generated code\n"
-                        "  --changelog: show the Tomo changelog\n"
-                        "  --run|-r: run a program from " TOMO_PREFIX "/share/tomo_" TOMO_VERSION "/installed\n");
-=======
     Text_t usage = Texts("\x1b[33;4;1mUsage:\x1b[m\n"
                          "\x1b[1mRun a program:\x1b[m         tomo file.tm [-- args...]\n"
                          "\x1b[1mTranspile files:\x1b[m       tomo -t file.tm...\n"
@@ -212,13 +184,24 @@
                          "\x1b[1mUninstall libraries:\x1b[m   tomo -u lib...\n"
                          "\x1b[1mOther flags:\x1b[m\n"
                          "  --verbose|-v: verbose output\n"
+                         "  --prefix: print the Tomo prefix directory\n"
                          "  --quiet|-q: quiet output\n"
                          "  --parse|-p: show parse tree\n"
+                         "  --transpile|-t: transpile C code without compiling\n"
+                         "  --show-codegen|-c <pager>: show generated code\n"
+                         "  --compile-obj|-c: compile C code for object file\n"
+                         "  --compile-exe|-e: compile to standalone executable without running\n"
+                         "  --format: print formatted code\n"
+                         "  --format-inplace: format the code in a file (in place)\n"
+                         "  --library|-L: build a folder as a library\n"
                          "  --install|-I: install the executable or library\n"
+                         "  --uninstall|-u: uninstall an executable or library\n"
                          "  --optimization|-O <level>: set optimization level\n"
+                         "  --force-rebuild|-f: force rebuilding\n"
+                         "  --source-mapping|-m <yes|no>: toggle source mapping in generated code\n"
+                         "  --changelog: show the Tomo changelog\n"
                          "  --run|-r: run a program from ",
-                         TOMO_PATH, "/lib/tomo_" TOMO_VERSION "\n");
->>>>>>> adc2d81b
+                         TOMO_PATH, "/share/tomo_" TOMO_VERSION "/installed\n");
     Text_t help = Texts(Text("\x1b[1mtomo\x1b[m: a compiler for the Tomo programming language"), Text("\n\n"), usage);
     tomo_parse_args(argc, argv, usage, help, TOMO_VERSION, //
                     {"files", true, List$info(&Path$info), &files}, //
