// Logic for parsing text literals

#include <stdarg.h>
#include <stdbool.h>
#include <string.h>

#include "../unistr-fixed.h"
#include <unictype.h>
#include <uniname.h>

#include "../ast.h"
#include "../stdlib/text.h"
#include "../stdlib/util.h"
#include "context.h"
#include "errors.h"
#include "expressions.h"
#include "types.h"
#include "utils.h"

static ast_list_t *_parse_text_helper(parse_ctx_t *ctx, const char **out_pos) {
    const char *pos = *out_pos;

    int64_t starting_indent = get_indent(ctx, pos);
    int64_t string_indent = starting_indent + SPACES_PER_INDENT;

    const char *quote, *interp;
    bool allow_escapes = true;
    if (match(&pos, "\"\"\"")) { // Triple double quote
        quote = "\"\"\"", interp = "$", allow_escapes = false;
    } else if (match(&pos, "'''")) { // Triple single quote
        quote = "'''", interp = "$", allow_escapes = false;
    } else if (match(&pos, "```")) { // Triple backtick
        quote = "```", interp = "@", allow_escapes = false;
    } else if (match(&pos, "\"")) { // Double quote
        quote = "\"", interp = "$", allow_escapes = true;
    } else if (match(&pos, "'")) { // Single quote
        quote = "'", interp = "$", allow_escapes = true;
    } else if (match(&pos, "`")) { // Backtick
        quote = "`", interp = "@", allow_escapes = true;
    } else {
        parser_err(ctx, pos, pos, "I expected a valid text here");
    }

    ast_list_t *chunks = NULL;
    Text_t chunk = EMPTY_TEXT;
    const char *chunk_start = pos;
    bool leading_newline = false;
    int64_t plain_span_len = 0;
#define FLUSH_PLAIN_SPAN()                                                                                             \
    do {                                                                                                               \
        if (plain_span_len > 0) {                                                                                      \
            chunk = Texts(chunk, Text$from_strn(pos - plain_span_len, (size_t)plain_span_len));                        \
            plain_span_len = 0;                                                                                        \
        }                                                                                                              \
    } while (0)

    for (const char *end = ctx->file->text + ctx->file->len; pos < end;) {
        const char *after_indentation = pos;
        const char *interp_start = pos;
        if (interp != NULL && strncmp(pos, interp, strlen(interp)) == 0) { // Interpolation
            FLUSH_PLAIN_SPAN();
            if (chunk.length > 0) {
                ast_t *literal = NewAST(ctx->file, chunk_start, pos, TextLiteral, .text = chunk);
                chunks = new (ast_list_t, .ast = literal, .next = chunks);
                chunk = EMPTY_TEXT;
            }
            pos += strlen(interp);
            if (*pos == ' ' || *pos == '\t')
                parser_err(ctx, pos, pos + 1, "Whitespace is not allowed before an interpolation here");
            ast_t *value =
                expect(ctx, interp_start, &pos, parse_term_no_suffix, "I expected an interpolation term here");
            chunks = new (ast_list_t, .ast = value, .next = chunks);
            chunk_start = pos;
        } else if (allow_escapes && *pos == '\\') {
            FLUSH_PLAIN_SPAN();
            const char *c = unescape(ctx, &pos);
            chunk = Texts(chunk, Text$from_str(c));
        } else if (!leading_newline && strncmp(pos, quote, strlen(quote)) == 0) { // Nested pair end
            if (get_indent(ctx, pos) == starting_indent) break;
            plain_span_len += 1;
            ++pos;
        } else if (newline_with_indentation(&after_indentation, string_indent)) { // Newline
            FLUSH_PLAIN_SPAN();
            pos = after_indentation;
            if (!leading_newline && !(chunk.length > 0 || chunks)) {
                leading_newline = true;
            } else {
                chunk = Texts(chunk, Text("\n"));
            }
        } else if (newline_with_indentation(&after_indentation, starting_indent)) { // Line continuation (..)
            FLUSH_PLAIN_SPAN();
            pos = after_indentation;
            if (strncmp(pos, quote, strlen(quote)) == 0) {
                break;
            } else if (some_of(&pos, ".") >= 2) {
                // Multi-line split
                continue;
            } else {
                parser_err(ctx, pos, eol(pos),
                           "This multi-line string should be either indented or have '..' at the front");
            }
        } else { // Plain character
            ucs4_t codepoint;
            const char *next = (const char *)u8_next(&codepoint, (const uint8_t *)pos);
            plain_span_len += (int64_t)(next - pos);
            if (next == NULL) break;
            pos = next;
        }
    }

    FLUSH_PLAIN_SPAN();
#undef FLUSH_PLAIN_SPAN

    expect_closing(ctx, &pos, quote, "I was expecting a ", quote, " to finish this string");

    if (chunk.length > 0) {
        ast_t *literal = NewAST(ctx->file, chunk_start, pos, TextLiteral, .text = chunk);
        chunks = new (ast_list_t, .ast = literal, .next = chunks);
        chunk = EMPTY_TEXT;
    }

    REVERSE_LIST(chunks);
    *out_pos = pos;
    return chunks;
}

ast_t *parse_text(parse_ctx_t *ctx, const char *pos) {
    // ('"' ... '"' / "'" ... "'" / "`" ... "`")
    // "$" [name] [interp-char] quote-char ... close-quote
    const char *start = pos;
    const char *lang = NULL;

    if (match(&pos, "$")) {
        lang = get_id(&pos);
        if (lang == NULL) parser_err(ctx, start, pos, "I expected a language name after the `$`");
    }

    if (!(*pos == '"' || *pos == '\'' || *pos == '`')) return NULL;

    ast_list_t *chunks = _parse_text_helper(ctx, &pos);
    bool colorize = match(&pos, "~") && match_word(&pos, "colorized");
    return NewAST(ctx->file, start, pos, TextJoin, .lang = lang, .children = chunks, .colorize = colorize);
}

ast_t *parse_inline_c(parse_ctx_t *ctx, const char *pos) {
    const char *start = pos;
    if (!match_word(&pos, "C_code")) return NULL;

    spaces(&pos);
    type_ast_t *type = NULL;
    if (match(&pos, ":")) {
        type = expect(ctx, start, &pos, parse_type, "I couldn't parse the type for this C_code code");
        spaces(&pos);
<<<<<<< HEAD
        chunks = _parse_text_helper(ctx, &pos);
        if (type) {
            chunks = new (ast_list_t, .ast = NewAST(ctx->file, pos, pos, TextLiteral, Text("({")), .next = chunks);
            REVERSE_LIST(chunks);
            chunks = new (ast_list_t, .ast = NewAST(ctx->file, pos, pos, TextLiteral, Text("; })")), .next = chunks);
            REVERSE_LIST(chunks);
        }
    } else {
        chunks = _parse_text_helper(ctx, &pos);
=======
>>>>>>> 73246764
    }

    static const char *quote_chars = "\"'`|/;([{<";
    if (!strchr(quote_chars, *pos))
        parser_err(ctx, pos, pos + 1,
                   "This is not a valid string quotation character. Valid characters are: \"'`|/;([{<");

    char quote = *(pos++);
    char unquote = closing[(int)quote] ? closing[(int)quote] : quote;
    ast_list_t *chunks = _parse_text_helper(ctx, &pos, quote, unquote, '@', false);
    return NewAST(ctx->file, start, pos, InlineCCode, .chunks = chunks, .type_ast = type);
}

ast_t *parse_path(parse_ctx_t *ctx, const char *pos) {
    // "(" ("~/" / "./" / "../" / "/") ... ")"
    const char *start = pos;

    if (!match(&pos, "(")) return NULL;

    if (!(*pos == '~' || *pos == '.' || *pos == '/')) return NULL;

    const char *path_start = pos;
    size_t len = 1;
    int paren_depth = 1;
    while (pos + len < ctx->file->text + ctx->file->len - 1) {
        if (pos[len] == '\\') {
            len += 2;
            continue;
        } else if (pos[len] == '(') {
            paren_depth += 1;
        } else if (pos[len] == ')') {
            paren_depth -= 1;
            if (paren_depth <= 0) break;
        } else if (pos[len] == '\r' || pos[len] == '\n') {
            parser_err(ctx, path_start, &pos[len - 1], "This path was not closed");
        }
        len += 1;
    }
    pos += len + 1;
    char *path = String(string_slice(path_start, .length = len));
    for (char *src = path, *dest = path;;) {
        if (src[0] == '\\') {
            *(dest++) = src[1];
            src += 2;
        } else if (*src) {
            *(dest++) = *(src++);
        } else {
            *(dest++) = '\0';
            break;
        }
    }
    return NewAST(ctx->file, start, pos, Path, .path = path);
}<|MERGE_RESOLUTION|>--- conflicted
+++ resolved
@@ -151,18 +151,6 @@
     if (match(&pos, ":")) {
         type = expect(ctx, start, &pos, parse_type, "I couldn't parse the type for this C_code code");
         spaces(&pos);
-<<<<<<< HEAD
-        chunks = _parse_text_helper(ctx, &pos);
-        if (type) {
-            chunks = new (ast_list_t, .ast = NewAST(ctx->file, pos, pos, TextLiteral, Text("({")), .next = chunks);
-            REVERSE_LIST(chunks);
-            chunks = new (ast_list_t, .ast = NewAST(ctx->file, pos, pos, TextLiteral, Text("; })")), .next = chunks);
-            REVERSE_LIST(chunks);
-        }
-    } else {
-        chunks = _parse_text_helper(ctx, &pos);
-=======
->>>>>>> 73246764
     }
 
     static const char *quote_chars = "\"'`|/;([{<";
