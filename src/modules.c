--- conflicted
+++ resolved
@@ -79,25 +79,8 @@
     if (cached) return **cached;
     const char *name = Match(use, Use)->path;
     module_info_t *info = new (module_info_t, .name = name);
-<<<<<<< HEAD
-    if (streq(name, "commands")) info->version = "v1.0";
-    else if (streq(name, "random")) info->version = "v1.0";
-    else if (streq(name, "base64")) info->version = "v1.1";
-    else if (streq(name, "core")) info->version = "v1.0";
-    else if (streq(name, "patterns")) info->version = "v1.1";
-    else if (streq(name, "json")) info->version = "v1.1";
-    else if (streq(name, "pthreads")) info->version = "v1.0";
-    else if (streq(name, "shell")) info->version = "v1.0";
-    else if (streq(name, "time")) info->version = "v1.0";
-    else if (streq(name, "uuid")) info->version = "v1.1";
-    else {
-        read_modules_ini(Path$sibling(Path$from_str(use->file->filename), Text("modules.ini")), info);
-        read_modules_ini(Path$with_extension(Path$from_str(use->file->filename), Text(":modules.ini"), false), info);
-    }
-=======
     read_modules_ini(Path$sibling(Path$from_str(use->file->filename), Text("modules.ini")), info);
     read_modules_ini(Path$with_extension(Path$from_str(use->file->filename), Text(":modules.ini"), false), info);
->>>>>>> adc2d81b
     Table$set(&cache, &use, &info, cache_type);
     return *info;
 }
