// All of the different builtin modules can be included by including this one
// import

#pragma once

#include <math.h> // IWYU pragma: export
#include <stdbool.h> // IWYU pragma: export
#include <stdint.h> // IWYU pragma: export
#include <sys/param.h> // IWYU pragma: export

#include "bools.h" // IWYU pragma: export
#include "bytes.h" // IWYU pragma: export
#include "c_strings.h" // IWYU pragma: export
#include "cli.h" // IWYU pragma: export
#include "datatypes.h" // IWYU pragma: export
#include "enums.h" // IWYU pragma: export
#include "files.h" // IWYU pragma: export
#include "floats.h" // IWYU pragma: export
#include "functiontype.h" // IWYU pragma: export
#include "integers.h" // IWYU pragma: export
#include "lists.h" // IWYU pragma: export
#include "memory.h" // IWYU pragma: export
#include "metamethods.h" // IWYU pragma: export
#include "optionals.h" // IWYU pragma: export
#include "paths.h" // IWYU pragma: export
#include "pointers.h" // IWYU pragma: export
#include "print.h" // IWYU pragma: export
<<<<<<< HEAD
#include "reals.h" // IWYU pragma: export
=======
#include "result.h" // IWYU pragma: export
>>>>>>> 02886fab
#include "siphash.h" // IWYU pragma: export
#include "stacktrace.h" // IWYU pragma: export
#include "structs.h" // IWYU pragma: export
#include "tables.h" // IWYU pragma: export
#include "text.h" // IWYU pragma: export
#include "types.h" // IWYU pragma: export<|MERGE_RESOLUTION|>--- conflicted
+++ resolved
@@ -25,11 +25,8 @@
 #include "paths.h" // IWYU pragma: export
 #include "pointers.h" // IWYU pragma: export
 #include "print.h" // IWYU pragma: export
-<<<<<<< HEAD
 #include "reals.h" // IWYU pragma: export
-=======
 #include "result.h" // IWYU pragma: export
->>>>>>> 02886fab
 #include "siphash.h" // IWYU pragma: export
 #include "stacktrace.h" // IWYU pragma: export
 #include "structs.h" // IWYU pragma: export
