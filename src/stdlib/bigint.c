--- conflicted
+++ resolved
@@ -393,53 +393,11 @@
 }
 
 public
-<<<<<<< HEAD
-OptionalInt_t Int$from_str(const char *str) {
-    mpz_t i;
-    int result;
-    if (strncmp(str, "0x", 2) == 0) {
-        result = mpz_init_set_str(i, str + 2, 16);
-    } else if (strncmp(str, "0o", 2) == 0) {
-        result = mpz_init_set_str(i, str + 2, 8);
-    } else if (strncmp(str, "0b", 2) == 0) {
-        result = mpz_init_set_str(i, str + 2, 2);
-    } else {
-        result = mpz_init_set_str(i, str, 10);
-    }
-    if (result != 0) return NONE_INT;
-    return Int$from_mpz(i);
-}
-=======
 Int_t Int$from_str(const char *str) { return Int$parse(Text$from_str(str), NONE_INT, NULL); }
->>>>>>> 02886fab
 
 public
 OptionalInt_t Int$parse(Text_t text, OptionalInt_t base, Text_t *remainder) {
     const char *str = Text$as_c_string(text);
-<<<<<<< HEAD
-    mpz_t i;
-    int result;
-    if (strncmp(str, "0x", 2) == 0) {
-        const char *end = str + 2 + strspn(str + 2, "0123456789abcdefABCDEF");
-        if (remainder) *remainder = Text$from_str(end);
-        else if (*end != '\0') return NONE_INT;
-        result = mpz_init_set_str(i, String(string_slice(str + 2, (size_t)(end - (str + 2)))), 16);
-    } else if (strncmp(str, "0o", 2) == 0) {
-        const char *end = str + 2 + strspn(str + 2, "01234567");
-        if (remainder) *remainder = Text$from_str(end);
-        else if (*end != '\0') return NONE_INT;
-        result = mpz_init_set_str(i, String(string_slice(str + 2, (size_t)(end - (str + 2)))), 8);
-    } else if (strncmp(str, "0b", 2) == 0) {
-        const char *end = str + 2 + strspn(str + 2, "01");
-        if (remainder) *remainder = Text$from_str(end);
-        else if (*end != '\0') return NONE_INT;
-        result = mpz_init_set_str(i, String(string_slice(str + 2, (size_t)(end - (str + 2)))), 2);
-    } else {
-        const char *end = str + strspn(str, "0123456789");
-        if (remainder) *remainder = Text$from_str(end);
-        else if (*end != '\0') return NONE_INT;
-        result = mpz_init_set_str(i, String(string_slice(str, (size_t)(end - str))), 10);
-=======
     bool negative = (*str == '-');
     if (negative || *str == '+') str += 1;
     const char *end = str;
@@ -513,7 +471,6 @@
     } else {
         base32 = 10;
         goto base10;
->>>>>>> 02886fab
     }
 
     if (remainder) *remainder = Text$from_str(end);
