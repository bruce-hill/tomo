--- conflicted
+++ resolved
@@ -88,11 +88,7 @@
 void NAMESPACED(serialize)(const void *obj, FILE *out, Table_t *, const TypeInfo_t *);
 void NAMESPACED(deserialize)(FILE *in, void *outval, List_t *, const TypeInfo_t *);
 
-<<<<<<< HEAD
 MACROLIKE PUREFUNC INTX_T NAMESPACED(from_float64)(Float64_t n, bool truncate) {
-=======
-MACROLIKE PUREFUNC INTX_T NAMESPACED(from_num64)(Num_t n, bool truncate) {
->>>>>>> 02886fab
     INTX_T i = (INTX_T)n;
     if (!truncate && unlikely((Float64_t)i != n))
         fail("Could not convert Float64 to an " NAME_STR " without truncation: ", n);
