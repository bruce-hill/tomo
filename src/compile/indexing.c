// This file defines how to compile indexing like `list[i]` or `ptr[]`

#include <stdbool.h>

#include "../ast.h"
#include "../config.h"
#include "../environment.h"
#include "../stdlib/text.h"
#include "../stdlib/util.h"
#include "../typecheck.h"
#include "compilation.h"

public
Text_t compile_indexing(env_t *env, ast_t *ast, bool checked) {
    DeclareMatch(indexing, ast, Index);
    type_t *indexed_type = get_type(env, indexing->indexed);
    if (!indexing->index) {
        if (indexed_type->tag != PointerType)
            code_err(ast, "Only pointers can use the '[]' operator to "
                          "dereference "
                          "the entire value.");
        DeclareMatch(ptr, indexed_type, PointerType);
        if (ptr->pointed->tag == ListType) {
            return Texts("*({ List_t *list = ", compile(env, indexing->indexed), "; LIST_INCREF(*list); list; })");
        } else if (ptr->pointed->tag == TableType || ptr->pointed->tag == SetType) {
            return Texts("*({ Table_t *t = ", compile(env, indexing->indexed), "; TABLE_INCREF(*t); t; })");
        } else {
            return Texts("*(", compile(env, indexing->indexed), ")");
        }
    }

    type_t *container_t = value_type(indexed_type);
    type_t *index_t = get_type(env, indexing->index);
    if (container_t->tag == ListType) {
        if (index_t->tag != IntType && index_t->tag != BigIntType && index_t->tag != ByteType)
            code_err(indexing->index, "Lists can only be indexed by integers, not ", type_to_str(index_t));
        type_t *item_type = Match(container_t, ListType)->item_type;
        Text_t list = compile_to_pointer_depth(env, indexing->indexed, 0, false);
        Text_t index_code =
            indexing->index->tag == Int
                ? compile_int_to_type(env, indexing->index, Type(IntType, .bits = TYPE_IBITS64))
                : (index_t->tag == BigIntType ? Texts("Int64$from_int(", compile(env, indexing->index), ", no)")
                                              : Texts("(Int64_t)(", compile(env, indexing->index), ")"));
<<<<<<< HEAD
        if (checked) {
            int64_t start = (int64_t)(ast->start - ast->file->text), end = (int64_t)(ast->end - ast->file->text);
            return Texts("List_get_checked(", list, ", ", index_code, ", ", compile_type(item_type), ", ",
                         String(start), ", ", String(end), ")");
        } else {
            return Texts("List_get(", list, ", ", index_code, ", ", compile_type(item_type), ", value, ",
                         promote_to_optional(item_type, Text("value")), ", ", compile_none(item_type), ")");
        }
=======
        if (indexing->unchecked)
            return Texts("List_get_unchecked(", compile_type(item_type), ", ", list, ", ", index_code, ")");
        else
            return Texts("List_get(", compile_type(item_type), ", ", list, ", ", index_code, ", ",
                         (int64_t)(indexing->index->start - f->text), ", ", (int64_t)(indexing->index->end - f->text),
                         ")");
>>>>>>> ee020c72
    } else if (container_t->tag == TableType) {
        DeclareMatch(table_type, container_t, TableType);
        if (table_type->default_value) {
            return Texts("Table$get_or_default(", compile_to_pointer_depth(env, indexing->indexed, 0, false), ", ",
                         compile_type(table_type->key_type), ", ", compile_type(table_type->value_type), ", ",
                         compile(env, indexing->index), ", ",
                         compile_to_type(env, table_type->default_value, table_type->value_type), ", ",
                         compile_type_info(container_t), ")");
        } else if (checked) {
            int64_t start = (int64_t)(ast->start - ast->file->text), end = (int64_t)(ast->end - ast->file->text);
            return Texts("Table$get_checked(", compile_to_pointer_depth(env, indexing->indexed, 0, false), ", ",
                         compile_type(table_type->key_type), ", ", compile_type(table_type->value_type), ", ",
                         compile(env, indexing->index), ", ", String(start), ", ", String(end), ", ",
                         compile_type_info(container_t), ")");
        } else {
            return Texts("Table$get_optional(", compile_to_pointer_depth(env, indexing->indexed, 0, false), ", ",
                         compile_type(table_type->key_type), ", ", compile_type(table_type->value_type), ", ",
                         compile(env, indexing->index),
                         ", "
                         "_, ",
                         promote_to_optional(table_type->value_type, Text("(*_)")), ", ",
                         compile_none(table_type->value_type), ", ", compile_type_info(container_t), ")");
        }
    } else if (container_t->tag == TextType) {
        if (checked) {
            int64_t start = (int64_t)(ast->start - ast->file->text), end = (int64_t)(ast->end - ast->file->text);
            return Texts("Text$cluster_checked(", compile_to_pointer_depth(env, indexing->indexed, 0, false), ", ",
                         compile_to_type(env, indexing->index, Type(BigIntType)), ", ", String(start), ", ",
                         String(end), ")");
        } else {
            return Texts("Text$cluster(", compile_to_pointer_depth(env, indexing->indexed, 0, false), ", ",
                         compile_to_type(env, indexing->index, Type(BigIntType)), ")");
        }
    } else {
        code_err(ast, "Indexing is not supported for type: ", type_to_str(container_t));
    }
}<|MERGE_RESOLUTION|>--- conflicted
+++ resolved
@@ -41,23 +41,14 @@
                 ? compile_int_to_type(env, indexing->index, Type(IntType, .bits = TYPE_IBITS64))
                 : (index_t->tag == BigIntType ? Texts("Int64$from_int(", compile(env, indexing->index), ", no)")
                                               : Texts("(Int64_t)(", compile(env, indexing->index), ")"));
-<<<<<<< HEAD
         if (checked) {
             int64_t start = (int64_t)(ast->start - ast->file->text), end = (int64_t)(ast->end - ast->file->text);
-            return Texts("List_get_checked(", list, ", ", index_code, ", ", compile_type(item_type), ", ",
-                         String(start), ", ", String(end), ")");
+            return Texts("List_get_checked(", list, ", ", index_code, ", ", compile_type(item_type), ", ", start, ", ",
+                         end, ")");
         } else {
             return Texts("List_get(", list, ", ", index_code, ", ", compile_type(item_type), ", value, ",
                          promote_to_optional(item_type, Text("value")), ", ", compile_none(item_type), ")");
         }
-=======
-        if (indexing->unchecked)
-            return Texts("List_get_unchecked(", compile_type(item_type), ", ", list, ", ", index_code, ")");
-        else
-            return Texts("List_get(", compile_type(item_type), ", ", list, ", ", index_code, ", ",
-                         (int64_t)(indexing->index->start - f->text), ", ", (int64_t)(indexing->index->end - f->text),
-                         ")");
->>>>>>> ee020c72
     } else if (container_t->tag == TableType) {
         DeclareMatch(table_type, container_t, TableType);
         if (table_type->default_value) {
@@ -70,8 +61,8 @@
             int64_t start = (int64_t)(ast->start - ast->file->text), end = (int64_t)(ast->end - ast->file->text);
             return Texts("Table$get_checked(", compile_to_pointer_depth(env, indexing->indexed, 0, false), ", ",
                          compile_type(table_type->key_type), ", ", compile_type(table_type->value_type), ", ",
-                         compile(env, indexing->index), ", ", String(start), ", ", String(end), ", ",
-                         compile_type_info(container_t), ")");
+                         compile(env, indexing->index), ", ", start, ", ", end, ", ", compile_type_info(container_t),
+                         ")");
         } else {
             return Texts("Table$get_optional(", compile_to_pointer_depth(env, indexing->indexed, 0, false), ", ",
                          compile_type(table_type->key_type), ", ", compile_type(table_type->value_type), ", ",
@@ -85,8 +76,7 @@
         if (checked) {
             int64_t start = (int64_t)(ast->start - ast->file->text), end = (int64_t)(ast->end - ast->file->text);
             return Texts("Text$cluster_checked(", compile_to_pointer_depth(env, indexing->indexed, 0, false), ", ",
-                         compile_to_type(env, indexing->index, Type(BigIntType)), ", ", String(start), ", ",
-                         String(end), ")");
+                         compile_to_type(env, indexing->index, Type(BigIntType)), ", ", start, ", ", end, ")");
         } else {
             return Texts("Text$cluster(", compile_to_pointer_depth(env, indexing->indexed, 0, false), ", ",
                          compile_to_type(env, indexing->index, Type(BigIntType)), ")");
