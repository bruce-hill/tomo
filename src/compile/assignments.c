// This file defines how to compile assignments

#include "../ast.h"
#include "../environment.h"
#include "../stdlib/datatypes.h"
#include "../stdlib/text.h"
#include "../stdlib/util.h"
#include "../typecheck.h"
#include "compilation.h"

public
Text_t compile_update_assignment(env_t *env, ast_t *ast) {
    if (!is_update_assignment(ast)) code_err(ast, "This is not an update assignment");

    binary_operands_t update = UPDATE_OPERANDS(ast);

    type_t *lhs_t = get_type(env, update.lhs);

    bool needs_idemotency_fix = !is_idempotent(update.lhs);
    Text_t lhs = needs_idemotency_fix ? Text("(*lhs)") : compile_lvalue(env, update.lhs);

    Text_t update_assignment = EMPTY_TEXT;
    switch (ast->tag) {
    case PlusUpdate: {
        if (lhs_t->tag == IntType || lhs_t->tag == NumType || lhs_t->tag == ByteType)
            update_assignment = Texts(lhs, " += ", compile_to_type(env, update.rhs, lhs_t), ";");
        break;
    }
    case MinusUpdate: {
        if (lhs_t->tag == IntType || lhs_t->tag == NumType || lhs_t->tag == ByteType)
            update_assignment = Texts(lhs, " -= ", compile_to_type(env, update.rhs, lhs_t), ";");
        break;
    }
    case MultiplyUpdate: {
        if (lhs_t->tag == IntType || lhs_t->tag == NumType || lhs_t->tag == ByteType)
            update_assignment = Texts(lhs, " *= ", compile_to_type(env, update.rhs, lhs_t), ";");
        break;
    }
    case DivideUpdate: {
        if (lhs_t->tag == IntType || lhs_t->tag == NumType || lhs_t->tag == ByteType)
            update_assignment = Texts(lhs, " /= ", compile_to_type(env, update.rhs, lhs_t), ";");
        break;
    }
    case LeftShiftUpdate: {
        if (lhs_t->tag == IntType || lhs_t->tag == ByteType)
            update_assignment = Texts(lhs, " <<= ", compile_to_type(env, update.rhs, lhs_t), ";");
        break;
    }
    case RightShiftUpdate: {
        if (lhs_t->tag == IntType || lhs_t->tag == ByteType)
            update_assignment = Texts(lhs, " >>= ", compile_to_type(env, update.rhs, lhs_t), ";");
        break;
    }
    case AndUpdate: {
        if (lhs_t->tag == BoolType)
            update_assignment =
                Texts("if (", lhs, ") ", lhs, " = ", compile_to_type(env, update.rhs, Type(BoolType)), ";");
        break;
    }
    case OrUpdate: {
        if (lhs_t->tag == BoolType)
            update_assignment =
                Texts("if (!", lhs, ") ", lhs, " = ", compile_to_type(env, update.rhs, Type(BoolType)), ";");
        break;
    }
    default: break;
    }

    if (update_assignment.length == 0) {
        ast_t *binop = new (ast_t);
        *binop = *ast;
        binop->tag = binop_tag(binop->tag);
        if (needs_idemotency_fix) binop->__data.Plus.lhs = LiteralCode(Text("*lhs"), .type = lhs_t);
        update_assignment = Texts(lhs, " = ", compile_to_type(env, binop, lhs_t), ";");
    }

    if (needs_idemotency_fix)
        return Texts("{ ", compile_declaration(Type(PointerType, .pointed = lhs_t), Text("lhs")), " = &",
                     compile_lvalue(env, update.lhs), "; ", update_assignment, "; }");
    else return update_assignment;
}

public
Text_t compile_assignment(env_t *env, ast_t *target, Text_t value) {
    return Texts(compile_lvalue(env, target), " = ", value);
}

public
Text_t compile_assignment_statement(env_t *env, ast_t *ast) {
    DeclareMatch(assign, ast, Assign);
    // Single assignment, no temp vars needed:
    if (assign->targets && !assign->targets->next) {
        type_t *lhs_t = get_type(env, assign->targets->ast);
        if (assign->targets->ast->tag == Index && lhs_t->tag == OptionalType
            && (value_type(get_type(env, Match(assign->targets->ast, Index)->indexed))->tag == TableType
                || value_type(get_type(env, Match(assign->targets->ast, Index)->indexed))->tag == ListType))
            lhs_t = Match(lhs_t, OptionalType)->type;
        if (has_stack_memory(lhs_t))
            code_err(ast, "Stack references cannot be assigned to "
                          "variables because the "
                          "variable's scope may outlive the scope of the "
                          "stack memory.");
        env_t *val_env = with_enum_scope(env, lhs_t);
        Text_t val = compile_to_type(val_env, assign->values->ast, lhs_t);
        return Texts(compile_assignment(env, assign->targets->ast, val), ";\n");
    }

    Text_t code = Text("{ // Assignment\n");
    int64_t i = 1;
    for (ast_list_t *value = assign->values, *target = assign->targets; value && target;
         value = value->next, target = target->next) {
        type_t *lhs_t = get_type(env, target->ast);
        if (target->ast->tag == Index && lhs_t->tag == OptionalType
            && (value_type(get_type(env, Match(target->ast, Index)->indexed))->tag == TableType
                || value_type(get_type(env, Match(target->ast, Index)->indexed))->tag == ListType))
            lhs_t = Match(lhs_t, OptionalType)->type;
        if (has_stack_memory(lhs_t))
            code_err(ast, "Stack references cannot be assigned to "
                          "variables because the "
                          "variable's scope may outlive the scope of the "
                          "stack memory.");
        env_t *val_env = with_enum_scope(env, lhs_t);
        Text_t val = compile_to_type(val_env, value->ast, lhs_t);
        code = Texts(code, compile_type(lhs_t), " $", i, " = ", val, ";\n");
        i += 1;
    }
    i = 1;
    for (ast_list_t *target = assign->targets; target; target = target->next) {
        code = Texts(code, compile_assignment(env, target->ast, Texts("$", i)), ";\n");
        i += 1;
    }
    return Texts(code, "\n}");
}

public
Text_t compile_lvalue(env_t *env, ast_t *ast) {
    if (!can_be_mutated(env, ast)) {
        if (ast->tag == Index) {
            ast_t *subject = Match(ast, Index)->indexed;
            code_err(subject, "This is an immutable value, you can't mutate "
                              "its contents");
        } else if (ast->tag == FieldAccess) {
            ast_t *subject = Match(ast, FieldAccess)->fielded;
            type_t *t = get_type(env, subject);
            code_err(subject, "This is an immutable ", type_to_str(t), " value, you can't assign to its fields");
        } else {
            code_err(ast, "This is a value of type ", type_to_str(get_type(env, ast)),
                     " and can't be used as an assignment target");
        }
    }

    if (ast->tag == Index) {
        DeclareMatch(index, ast, Index);
        type_t *container_t = get_type(env, index->indexed);
        if (container_t->tag == OptionalType)
            code_err(index->indexed, "This value might be none, so it can't be "
                                     "safely used as an assignment target");

        if (!index->index && container_t->tag == PointerType) return compile(env, ast);

        container_t = value_type(container_t);
        type_t *index_t = get_type(env, index->index);
        if (container_t->tag == ListType) {
            Text_t target_code = compile_to_pointer_depth(env, index->indexed, 1, false);
            type_t *item_type = Match(container_t, ListType)->item_type;
            Text_t index_code =
                index->index->tag == Int
                    ? compile_int_to_type(env, index->index, Type(IntType, .bits = TYPE_IBITS64))
                    : (index_t->tag == BigIntType ? Texts("Int64$from_int(", compile(env, index->index), ", no)")
                                                  : Texts("(Int64_t)(", compile(env, index->index), ")"));
<<<<<<< HEAD
            return Texts("List_lvalue(", compile_type(item_type), ", ", target_code, ", ", index_code, ", ",
                         String((int)(ast->start - ast->file->text)), ", ", String((int)(ast->end - ast->file->text)),
                         ")");
=======
            if (index->unchecked) {
                return Texts("List_lvalue_unchecked(", compile_type(item_type), ", ", target_code, ", ", index_code,
                             ")");
            } else {
                return Texts("List_lvalue(", compile_type(item_type), ", ", target_code, ", ", index_code, ", ",
                             (int64_t)(ast->start - ast->file->text), ", ", (int64_t)(ast->end - ast->file->text), ")");
            }
>>>>>>> ee020c72
        } else if (container_t->tag == TableType) {
            DeclareMatch(table_type, container_t, TableType);
            if (table_type->default_value) {
                type_t *value_type = get_type(env, table_type->default_value);
                return Texts("*Table$get_or_setdefault(", compile_to_pointer_depth(env, index->indexed, 1, false), ", ",
                             compile_type(table_type->key_type), ", ", compile_type(value_type), ", ",
                             compile_to_type(env, index->index, table_type->key_type), ", ",
                             compile_to_type(env, table_type->default_value, table_type->value_type), ", ",
                             compile_type_info(container_t), ")");
            }
            return Texts("*(", compile_type(Type(PointerType, table_type->value_type)), ")Table$reserve(",
                         compile_to_pointer_depth(env, index->indexed, 1, false), ", ",
                         compile_to_type(env, index->index, Type(PointerType, table_type->key_type, .is_stack = true)),
                         ", NULL,", compile_type_info(container_t), ")");
        } else {
            code_err(ast, "I don't know how to assign to this target");
        }
    } else if (ast->tag == Var || ast->tag == FieldAccess || ast->tag == InlineCCode) {
        return compile(env, ast);
    } else {
        code_err(ast, "I don't know how to assign to this");
    }
    return EMPTY_TEXT;
}<|MERGE_RESOLUTION|>--- conflicted
+++ resolved
@@ -168,19 +168,8 @@
                     ? compile_int_to_type(env, index->index, Type(IntType, .bits = TYPE_IBITS64))
                     : (index_t->tag == BigIntType ? Texts("Int64$from_int(", compile(env, index->index), ", no)")
                                                   : Texts("(Int64_t)(", compile(env, index->index), ")"));
-<<<<<<< HEAD
             return Texts("List_lvalue(", compile_type(item_type), ", ", target_code, ", ", index_code, ", ",
-                         String((int)(ast->start - ast->file->text)), ", ", String((int)(ast->end - ast->file->text)),
-                         ")");
-=======
-            if (index->unchecked) {
-                return Texts("List_lvalue_unchecked(", compile_type(item_type), ", ", target_code, ", ", index_code,
-                             ")");
-            } else {
-                return Texts("List_lvalue(", compile_type(item_type), ", ", target_code, ", ", index_code, ", ",
-                             (int64_t)(ast->start - ast->file->text), ", ", (int64_t)(ast->end - ast->file->text), ")");
-            }
->>>>>>> ee020c72
+                         (int64_t)(ast->start - ast->file->text), ", ", (int64_t)(ast->end - ast->file->text), ")");
         } else if (container_t->tag == TableType) {
             DeclareMatch(table_type, container_t, TableType);
             if (table_type->default_value) {
