--- conflicted
+++ resolved
@@ -11,27 +11,15 @@
 
 enum Dependency(File(path:Path), Module(name:Text))
 
-<<<<<<< HEAD
-func _get_file_dependencies(file:Path -> {Dependency})
+func _get_file_dependencies(file:Path -> |Dependency|)
     if not file.is_file()
-=======
-func _get_file_dependencies(file:Path -> |Dependency|):
-    if not file.is_file():
->>>>>>> 52e50e58
         say("Could not read file: $file")
         return ||
 
-<<<<<<< HEAD
-    deps : @{Dependency} = @{/}
+    deps : @|Dependency| = @||
     if lines := file.by_line()
         for line in lines
             if line.matches_pattern($Pat/use {..}.tm/)
-=======
-    deps : @|Dependency| = @||
-    if lines := file.by_line():
-        for line in lines:
-            if line.matches_pattern($Pat/use {..}.tm/):
->>>>>>> 52e50e58
                 file_import := Path.from_text(line.replace_pattern($Pat/use {..}/, "\1")).resolved(relative_to=file)
                 deps.add(Dependency.File(file_import))
             else if line.matches_pattern($Pat/use {id}/)
@@ -39,11 +27,7 @@
                 deps.add(Dependency.Module(module_name))
     return deps[]
 
-<<<<<<< HEAD
-func _build_dependency_graph(dep:Dependency, dependencies:@{Dependency={Dependency}})
-=======
-func _build_dependency_graph(dep:Dependency, dependencies:@{Dependency=|Dependency|}):
->>>>>>> 52e50e58
+func _build_dependency_graph(dep:Dependency, dependencies:@{Dependency=|Dependency|})
     return if dependencies.has(dep)
 
     dependencies[dep] = || # Placeholder
@@ -52,17 +36,10 @@
         _get_file_dependencies(path)
     is Module(module)
         dir := (~/.local/share/tomo/installed/$module)
-<<<<<<< HEAD
-        module_deps : @{Dependency} = @{/}
-        visited : @{Path} = @{/}
-        unvisited := @{f.resolved() for f in dir.files() if f.extension() == ".tm"}
-        while unvisited.length > 0
-=======
         module_deps : @|Dependency| = @||
         visited : @|Path| = @||
         unvisited := @|f.resolved() for f in dir.files() if f.extension() == ".tm"|
-        while unvisited.length > 0:
->>>>>>> 52e50e58
+        while unvisited.length > 0
             file := unvisited.items[-1]
             unvisited.remove(file)
             visited.add(file)
@@ -80,13 +57,8 @@
     for dep2 in dep_deps
         _build_dependency_graph(dep2, dependencies)
 
-<<<<<<< HEAD
-func get_dependency_graph(dep:Dependency -> {Dependency={Dependency}})
-    graph : @{Dependency={Dependency}} = @{}
-=======
-func get_dependency_graph(dep:Dependency -> {Dependency=|Dependency|}):
+func get_dependency_graph(dep:Dependency -> {Dependency=|Dependency|})
     graph : @{Dependency=|Dependency|} = @{}
->>>>>>> 52e50e58
     _build_dependency_graph(dep, graph)
     return graph
 
@@ -100,15 +72,9 @@
         else
             return "$(\x1b)[31;1m$(f) (not found)$(\x1b)[m"
 
-<<<<<<< HEAD
-func _draw_tree(dep:Dependency, dependencies:{Dependency={Dependency}}, already_printed:@{Dependency}, prefix="", is_last=yes)
+func _draw_tree(dep:Dependency, dependencies:{Dependency=|Dependency|}, already_printed:@|Dependency|, prefix="", is_last=yes)
     if already_printed.has(dep)
         say(prefix ++ (if is_last "└── " else "├── ") ++ _printable_name(dep) ++ " $\x1b[2m(recursive)$\x1b[m")
-=======
-func _draw_tree(dep:Dependency, dependencies:{Dependency=|Dependency|}, already_printed:@|Dependency|, prefix="", is_last=yes):
-    if already_printed.has(dep):
-        say(prefix ++ (if is_last: "└── " else: "├── ") ++ _printable_name(dep) ++ " $\x1b[2m(recursive)$\x1b[m")
->>>>>>> 52e50e58
         return
 
     say(prefix ++ (if is_last "└── " else "├── ") ++ _printable_name(dep))
@@ -116,31 +82,17 @@
     
     child_prefix := prefix ++ (if is_last "    " else "│   ")
     
-<<<<<<< HEAD
-    children := dependencies[dep] or {/}
+    children := dependencies[dep] or ||
     for i,child in children.items
         is_child_last := (i == children.length)
         _draw_tree(child, dependencies, already_printed, child_prefix, is_child_last)
 
-func draw_tree(dep:Dependency, dependencies:{Dependency={Dependency}})
-    printed : @{Dependency} = @{/}
-    say(_printable_name(dep))
-    printed.add(dep)
-    deps := dependencies[dep] or {/}
-    for i,child in deps.items
-=======
-    children := dependencies[dep] or ||
-    for i,child in children.items:
-        is_child_last := (i == children.length)
-        _draw_tree(child, dependencies, already_printed, child_prefix, is_child_last)
-
-func draw_tree(dep:Dependency, dependencies:{Dependency=|Dependency|}):
+func draw_tree(dep:Dependency, dependencies:{Dependency=|Dependency|})
     printed : @|Dependency| = @||
     say(_printable_name(dep))
     printed.add(dep)
     deps := dependencies[dep] or ||
-    for i,child in deps.items:
->>>>>>> 52e50e58
+    for i,child in deps.items
         is_child_last := (i == deps.length)
         _draw_tree(child, dependencies, already_printed=printed, is_last=is_child_last)
 
