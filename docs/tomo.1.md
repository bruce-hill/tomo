% TOMO(1)
% Bruce Hill (*bruce@bruce-hill.com*)
% June 11, 2024

# NAME

tomo - The programming language of tomorrow.

# SYNOPSIS

Run a program:
: `tomo` *program.tm* \[\[`--`\] *args...*\]

Transpile tomo files to C files:
: `tomo` `-t` *file1.tm* *file2.tm*...

Compile files to static object files:
: `tomo` `-c` *file1.tm* *file2.tm*...

Compile file to an executable:
: `tomo` `-e` *file1.tm*

Build a shared library:
: `tomo` `-s=`*mylib.1.2.3* *file1.tm* *file2.tm*...

# DESCRIPTION

Tomo is a programming language that is statically typed, compiled, small, and
garbage-collected, with concise syntax and built-in support for
high-performance, low-overhead datastructures. It compiles by first outputting
C code, which is then compiled using a C compiler of your choice.

# OPTIONS

`--changelog`
: Print the compiler change log and exit.

`--compile-exe`, `-e`
: Compile the input file to an executable.

`--compile-obj`, `-c`
: Compile the input files to static objects, rather than running them.

`--help`, `-h`
: Print the usage and exit.

`--install`, `-I`
: Install the compiled executable or library.

`--library`, `-L`
: Compile the input files to a shared library file and header.

`--show-codegen` *<program>*, `-C` *<program>*
: Set a program (e.g. `cat` or `bat`) to display the generated code

`--force-rebuild`, `-f`
: Force rebuilding/recompiling.

`--format`
: Autoformat a file and print it to standard output.

`--format-inplace`
: Autoformat a file in-place.

`--optimization` **level**, `-O` **level**
: Set the optimization level.

`--prefix`
: Print the Tomo installation prefix and exit.

<<<<<<< HEAD
`--quiet`, `-q`
: Run in quiet mode.

`--run`, `-r`
: Run an installed tomo program from `~/.local/share/tomo_vX.Y/installed`.

`--source-mapping=`, `-m=` **<yes|no>**
: Toggle whether source mapping should be enabled or disabled.

`--transpile`, `-t`
: Transpile the input files to C code without compiling them.

`--uninstall`, `-u`
: Uninstall a compiled executable or library.

`--verbose`, `-v`
: Print extra verbose output.

`--version`
: Print the compiler version and exit.
=======
`-r`, `--run`
: Run an installed tomo program from `~/.local/lib/tomo_vX.Y/`.
>>>>>>> adc2d81b
<|MERGE_RESOLUTION|>--- conflicted
+++ resolved
@@ -68,12 +68,11 @@
 `--prefix`
 : Print the Tomo installation prefix and exit.
 
-<<<<<<< HEAD
 `--quiet`, `-q`
 : Run in quiet mode.
 
 `--run`, `-r`
-: Run an installed tomo program from `~/.local/share/tomo_vX.Y/installed`.
+: Run an installed tomo program from `~/.local/lib/tomo_vX.Y/`.
 
 `--source-mapping=`, `-m=` **<yes|no>**
 : Toggle whether source mapping should be enabled or disabled.
@@ -88,8 +87,4 @@
 : Print extra verbose output.
 
 `--version`
-: Print the compiler version and exit.
-=======
-`-r`, `--run`
-: Run an installed tomo program from `~/.local/lib/tomo_vX.Y/`.
->>>>>>> adc2d81b
+: Print the compiler version and exit.