--- conflicted
+++ resolved
@@ -2,11 +2,7 @@
 .\" Copyright (c) 2025 Bruce Hill
 .\" All rights reserved.
 .\"
-<<<<<<< HEAD
-.TH List.sample 3 2025-11-09 "Tomo man-pages"
-=======
-.TH List.sample 3 2025-11-29 "Tomo man-pages"
->>>>>>> 02886fab
+.TH List.sample 3 2025-12-11 "Tomo man-pages"
 .SH NAME
 List.sample \- weighted random choices
 .SH LIBRARY
@@ -28,13 +24,8 @@
 Name	Type	Description	Default
 list	[T]	The list to sample from. 	-
 count	Int	The number of elements to sample. 	-
-<<<<<<< HEAD
 weights	[Float64]?	The probability weights for each element in the list. These values do not need to add up to any particular number, they are relative weights. If no weights are given, elements will be sampled with uniform probability. 	none
-random	func(->Float64)?	If provided, this function will be used to get random values for sampling the list. The provided function should return random numbers between `0.0` (inclusive) and `1.0` (exclusive). (Used for deterministic pseudorandom number generation) 	none
-=======
-weights	[Num]?	The probability weights for each element in the list. These values do not need to add up to any particular number, they are relative weights. If no weights are given, elements will be sampled with uniform probability. 	none
-random	func(->Num)?	If provided, this function will be used to get random values for sampling the list. The provided function should return random numbers between \fB0.0\fR (inclusive) and \fB1.0\fR (exclusive). (Used for deterministic pseudorandom number generation) 	none
->>>>>>> 02886fab
+random	func(->Float64)?	If provided, this function will be used to get random values for sampling the list. The provided function should return random numbers between \fB0.0\fR (inclusive) and \fB1.0\fR (exclusive). (Used for deterministic pseudorandom number generation) 	none
 .TE
 .SH RETURN
 A list of sampled elements from the list.
