--- conflicted
+++ resolved
@@ -2,11 +2,7 @@
 .\" Copyright (c) 2025 Bruce Hill
 .\" All rights reserved.
 .\"
-<<<<<<< HEAD
-.TH Path.append_bytes 3 2025-11-09 "Tomo man-pages"
-=======
 .TH Path.append_bytes 3 2025-12-07 "Tomo man-pages"
->>>>>>> 02886fab
 .SH NAME
 Path.append_bytes \- append bytes to a file
 .SH LIBRARY
