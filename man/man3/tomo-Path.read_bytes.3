--- conflicted
+++ resolved
@@ -2,11 +2,7 @@
 .\" Copyright (c) 2025 Bruce Hill
 .\" All rights reserved.
 .\"
-<<<<<<< HEAD
-.TH Path.read_bytes 3 2025-11-09 "Tomo man-pages"
-=======
 .TH Path.read_bytes 3 2025-11-29 "Tomo man-pages"
->>>>>>> 02886fab
 .SH NAME
 Path.read_bytes \- read file contents as bytes
 .SH LIBRARY
