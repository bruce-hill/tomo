--- conflicted
+++ resolved
@@ -2,11 +2,7 @@
 .\" Copyright (c) 2025 Bruce Hill
 .\" All rights reserved.
 .\"
-<<<<<<< HEAD
-.TH Byte.is_between 3 2025-11-09 "Tomo man-pages"
-=======
 .TH Byte.is_between 3 2025-11-29 "Tomo man-pages"
->>>>>>> 02886fab
 .SH NAME
 Byte.is_between \- test if inside a range
 .SH LIBRARY
