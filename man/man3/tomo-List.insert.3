--- conflicted
+++ resolved
@@ -2,11 +2,7 @@
 .\" Copyright (c) 2025 Bruce Hill
 .\" All rights reserved.
 .\"
-<<<<<<< HEAD
-.TH List.insert 3 2025-11-09 "Tomo man-pages"
-=======
 .TH List.insert 3 2025-11-29 "Tomo man-pages"
->>>>>>> 02886fab
 .SH NAME
 List.insert \- add an item to a list
 .SH LIBRARY
