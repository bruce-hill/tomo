--- conflicted
+++ resolved
@@ -67,13 +67,8 @@
         }
         case PointerType: {
             auto ptr = Match(t, PointerType);
-<<<<<<< HEAD
-            Text_t sigil = ptr->is_stack ? Text("&") : Text("@");
+            Text_t sigil = ptr->is_view ? Text("&") : Text("@");
             return Texts(sigil, type_to_text(ptr->pointed));
-=======
-            CORD sigil = ptr->is_view ? "&" : "@";
-            return CORD_all(sigil, type_to_cord(ptr->pointed));
->>>>>>> ce2aebe9
         }
         case EnumType: {
             auto tagged = Match(t, EnumType);
